--- conflicted
+++ resolved
@@ -1,15 +1,7 @@
 {{- if .Values.ingress.enabled -}}
 {{- $fullName := include "servicegateway.fullname" . -}}
-<<<<<<< HEAD
 {{- $svcPort := .Values.service.port -}}
-{{- if semverCompare ">=1.14-0" .Capabilities.KubeVersion.GitVersion -}}
-apiVersion: networking.k8s.io/v1beta1
-{{- else -}}
-apiVersion: extensions/v1beta1
-{{- end }}
-=======
 apiVersion: {{ template "servicegateway.ingress.apiVersion" . }}
->>>>>>> 1bd7b6ad
 kind: Ingress
 metadata:
   name: {{ $fullName }}
